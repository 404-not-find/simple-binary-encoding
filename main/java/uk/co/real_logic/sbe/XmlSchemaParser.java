--- conflicted
+++ resolved
@@ -180,7 +180,6 @@
     }
 
     /**
-<<<<<<< HEAD
      * Helper function that uses a default value when value not set
      *
      * @param node that should have the attribute
@@ -198,10 +197,7 @@
     }
 
     /**
-     * Helper function that hides the null return from {@link org.w3c.dom.Node.getNamedItem()}
-=======
      * Helper function that hides the null return from {@link org.w3c.dom.NamedNodeMap#getNamedItem(String)}
->>>>>>> b977e0d8
      *
      * @param node that could be null
      * @param attrName that is to be looked up
