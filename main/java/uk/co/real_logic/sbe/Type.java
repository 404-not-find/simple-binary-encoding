/*
 * Copyright 2013 Real Logic Ltd.
 *
 * Licensed under the Apache License, Version 2.0 (the "License");
 * you may not use this file except in compliance with the License.
 * You may obtain a copy of the License at
 *
 * http://www.apache.org/licenses/LICENSE-2.0
 *
 * Unless required by applicable law or agreed to in writing, software
 * distributed under the License is distributed on an "AS IS" BASIS,
 * WITHOUT WARRANTIES OR CONDITIONS OF ANY KIND, either express or implied.
 * See the License for the specific language governing permissions and
 * limitations under the License.
 */
package uk.co.real_logic.sbe;

import org.w3c.dom.Node;
import org.w3c.dom.NamedNodeMap;

/**
 * An SBE type. One of encodedDataType, compositeType, enumType, or setType per the SBE spec.
 */
public class Type
{
    /** Default presence attribute for Types */
    public static final String DEFAULT_PRESENCE = "required";

    /** Name of the type. Used in the types map */
    private final String name;
<<<<<<< HEAD
    /** presence of the type. */
=======

    /** Presence requirement for the type */
>>>>>>> 126ff777
    private final Presence presence;
    /** descrption of the type. */
    private final String description;
    /** fixUsage of the type. */
    private final String fixUsage;

    /**
     * NOTE: additional constructors can be used for additional parsers
     */

    /**
     * Construct a new Type from XML Schema. Called by subclasses to mostly set common fields
     *
     * @param node from the XML Schema Parsing
     */
    public Type(final Node node)
    {
<<<<<<< HEAD
	/** grab common field schema attributes
	 * - name (required)
	 * - presence (required by XSD to provide default)
	 * - fixUsage (optional - must be in type or message field)
	 * - description (optional)
	 */
	this.name = XMLSchemaParser.getXMLAttributeValue(node, "name");
	// The schema should set default, so "presence" should always be available
	this.presence = Presence.lookup(XMLSchemaParser.getXMLAttributeValue(node, "presence"));
	this.description = XMLSchemaParser.getXMLAttributeValueNullable(node, "description");
	this.fixUsage = XMLSchemaParser.getXMLAttributeValueNullable(node, "fixUsage");
=======
        NamedNodeMap attrs = node.getAttributes();

        this.name = attrs.getNamedItem("name").getNodeValue();

        /** grab common field schema attributes
         * - name (required)
         * - presence (required by XSD to provide default)
         * - fixUsage (optional - must be in type or message field)
         * - description (optional)
         */
        // The schema should set default, so this should always be available
        this.presence = Presence.lookup(attrs.getNamedItem("presence").getNodeValue());
>>>>>>> 126ff777
    }

    /**
     * Return the name of the type
     *
     * @return name of the Type
     */
    public String getName()
    {
        return name;
    }

    /**
     * Return the presence of the type
     *
     * @return presence of the Type
     */
    public Presence getPresence()
    {
        return presence;
    }

    /**
     * The size (in octets) of the Type
     */
    public int size()
    {
        // TODO actually delegate this to subtypes
        return 0;
    }
}<|MERGE_RESOLUTION|>--- conflicted
+++ resolved
@@ -16,7 +16,6 @@
 package uk.co.real_logic.sbe;
 
 import org.w3c.dom.Node;
-import org.w3c.dom.NamedNodeMap;
 
 /**
  * An SBE type. One of encodedDataType, compositeType, enumType, or setType per the SBE spec.
@@ -28,12 +27,7 @@
 
     /** Name of the type. Used in the types map */
     private final String name;
-<<<<<<< HEAD
-    /** presence of the type. */
-=======
-
     /** Presence requirement for the type */
->>>>>>> 126ff777
     private final Presence presence;
     /** descrption of the type. */
     private final String description;
@@ -51,7 +45,6 @@
      */
     public Type(final Node node)
     {
-<<<<<<< HEAD
 	/** grab common field schema attributes
 	 * - name (required)
 	 * - presence (required by XSD to provide default)
@@ -63,20 +56,6 @@
 	this.presence = Presence.lookup(XMLSchemaParser.getXMLAttributeValue(node, "presence"));
 	this.description = XMLSchemaParser.getXMLAttributeValueNullable(node, "description");
 	this.fixUsage = XMLSchemaParser.getXMLAttributeValueNullable(node, "fixUsage");
-=======
-        NamedNodeMap attrs = node.getAttributes();
-
-        this.name = attrs.getNamedItem("name").getNodeValue();
-
-        /** grab common field schema attributes
-         * - name (required)
-         * - presence (required by XSD to provide default)
-         * - fixUsage (optional - must be in type or message field)
-         * - description (optional)
-         */
-        // The schema should set default, so this should always be available
-        this.presence = Presence.lookup(attrs.getNamedItem("presence").getNodeValue());
->>>>>>> 126ff777
     }
 
     /**
