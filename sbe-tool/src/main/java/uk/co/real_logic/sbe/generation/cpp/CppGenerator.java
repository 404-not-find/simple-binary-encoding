--- conflicted
+++ resolved
@@ -1286,20 +1286,30 @@
             "        reset(buffer, 0, bufferLength, actingVersion);\n" +
             "    }\n\n" +
             "    %1$s(const %1$s& codec) :\n" +
-<<<<<<< HEAD
-            "        m_buffer(codec.m_buffer), m_offset(codec.m_offset), m_actingVersion(codec.m_actingVersion){}\n\n" +
-=======
             "        m_buffer(codec.m_buffer),\n" +
             "        m_bufferLength(codec.m_bufferLength),\n" +
             "        m_offset(codec.m_offset),\n" +
             "        m_actingVersion(codec.m_actingVersion){}\n\n" +
             "#if __cplusplus >= 201103L\n" +
-            "    %1$s(%1$s&& codec) :\n" +
+            "    %1$s(%1$s&& codec) SBE_NOEXCEPT :\n" +
             "        m_buffer(codec.m_buffer),\n" +
             "        m_bufferLength(codec.m_bufferLength),\n" +
             "        m_offset(codec.m_offset),\n" +
-            "        m_actingVersion(codec.m_actingVersion){}\n\n" +
+            "        m_actingVersion(codec.m_actingVersion)\n" +
+	    "        {\n" +
+	    "            codec.reset(%1$s())\n" +
+	    "        }\n\n" +
             "    %1$s& operator=(%1$s&& codec) SBE_NOEXCEPT\n" +
+            "    {\n" +
+            "        if (this != &codec);\n" +
+            "        {\n" +
+            "            reset(codec);\n" +
+            "            codec.reset(%1$s());\n" +
+            "        }\n" +
+            "        return *this;\n" +
+            "    }\n\n" +
+            "#endif\n\n" +
+            "    %1$s& operator=(const %1$s& codec) SBE_NOEXCEPT\n" +
             "    {\n" +
             "        m_buffer = codec.m_buffer;\n" +
             "        m_bufferLength = codec.m_bufferLength;\n" +
@@ -1307,16 +1317,6 @@
             "        m_actingVersion = codec.m_actingVersion;\n" +
             "        return *this;\n" +
             "    }\n\n" +
-            "#endif\n\n" +
->>>>>>> c5230390
-            "    %1$s& operator=(const %1$s& codec) SBE_NOEXCEPT\n" +
-            "    {\n" +
-            "        m_buffer = codec.m_buffer;\n" +
-            "        m_bufferLength = codec.m_bufferLength;\n" +
-            "        m_offset = codec.m_offset;\n" +
-            "        m_actingVersion = codec.m_actingVersion;\n" +
-            "        return *this;\n" +
-            "    }\n\n" +
             "    %1$s &wrap(char *buffer, const std::uint64_t offset, const std::uint64_t actingVersion," +
             " const std::uint64_t bufferLength)\n" +
             "    {\n" +
@@ -1360,18 +1360,18 @@
             "    {\n" +
             "        reset(codec);\n" +
             "    }\n\n" +
-            "    %1$s& operator=(const %1$s& codec)\n" +
+            "    %1$s& operator=(const %1$s& codec) SBE_NOEXCEPT\n" +
             "    {\n" +
             "        reset(codec);\n" +
             "        return *this;\n" +
             "    }\n\n" +
             "#if __cplusplus >= 201103L\n" +
-            "    %1$s(%1$s&& codec) : \n" +
+            "    %1$s(%1$s&& codec) SBE_NOEXCEPT : \n" +
             "    {\n" +
             "        reset(codec);\n" +
             "        codec.reset(%1$s());\n" +
             "    }\n\n" +
-            "    %1$s& operator =(%1$s&& codec) : \n" +
+            "    %1$s& operator =(%1$s&& codec) SBE_NOEXCEPT : \n" +
             "    {\n" +
             "        if (this != &codec)\n" +
             "        {\n" +
